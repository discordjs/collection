/* eslint-disable no-console, @typescript-eslint/no-var-requires */

import Collection from '../src';

type TestCollection = Collection<string, number>;

test('do basic map operations', () => {
	const coll: TestCollection = new Collection();
	coll.set('a', 1);
	expect(coll.size).toEqual(1);
	expect(coll.has('a')).toBeTruthy();
	expect(coll.get('a')).toStrictEqual(1);
	coll.delete('a');
	expect(coll.has('a')).toBeFalsy();
	expect(coll.get('a')).toStrictEqual(undefined);
	coll.clear();
	expect(coll.size).toStrictEqual(0);
});

<<<<<<< HEAD
test('use hasAll() and hasAny()', () => {
	const coll: TestCollection = new Collection();
	coll.set('a', 1);
	coll.set('b', 2);
	expect(coll.hasAll('a', 'b')).toBeTruthy();
	expect(coll.hasAll('a', 'c')).toBeFalsy();
	expect(coll.hasAll('c', 'd')).toBeFalsy();
	expect(coll.hasAny('a', 'b')).toBeTruthy();
	expect(coll.hasAny('a', 'c')).toBeTruthy();
	expect(coll.hasAny('c', 'd')).toBeFalsy();
});

test('convert collection to array with caching', () => {
	const coll: TestCollection = new Collection();
	coll.set('a', 1);
	coll.set('b', 2);
	coll.set('c', 3);
	const array1 = coll.array();
	expect(array1).toStrictEqual([1, 2, 3]);
	expect(array1 === coll.array()).toBeTruthy();
	coll.set('d', 4);
	const array2 = coll.array();
	expect(array2).toStrictEqual([1, 2, 3, 4]);
	expect(array2 === coll.array()).toBeTruthy();
});

=======
>>>>>>> 6d7ecbfd
test('get the first item of the collection', () => {
	const coll: TestCollection = new Collection();
	coll.set('a', 1);
	coll.set('b', 2);
	expect(coll.first()).toStrictEqual(1);
});

test('get the first 3 items of the collection where size equals', () => {
	const coll: TestCollection = new Collection();
	coll.set('a', 1);
	coll.set('b', 2);
	coll.set('c', 3);
	expect(coll.first(3)).toStrictEqual([1, 2, 3]);
});

test('get the first 3 items of the collection where size is less', () => {
	const coll: TestCollection = new Collection();
	coll.set('a', 1);
	coll.set('b', 2);
	expect(coll.first(3)).toStrictEqual([1, 2]);
});

test('get the last item of the collection', () => {
	const coll: TestCollection = new Collection();
	coll.set('a', 1);
	coll.set('b', 2);
	expect(coll.last()).toStrictEqual(2);
});

test('get the last 3 items of the collection', () => {
	const coll: TestCollection = new Collection();
	coll.set('a', 1);
	coll.set('b', 2);
	coll.set('c', 3);
	expect(coll.last(3)).toStrictEqual([1, 2, 3]);
});

test('get the last 3 items of the collection where size is less', () => {
	const coll: TestCollection = new Collection();
	coll.set('a', 1);
	coll.set('b', 2);
	expect(coll.last(3)).toStrictEqual([1, 2]);
});

test('find an item in the collection', () => {
	const coll: TestCollection = new Collection();
	coll.set('a', 1);
	coll.set('b', 2);
	expect(coll.find((x) => x === 1)).toStrictEqual(1);
	expect(coll.find((x) => x === 10)).toStrictEqual(undefined);
});

test('sweep items from the collection', () => {
	const coll: TestCollection = new Collection();
	coll.set('a', 1);
	coll.set('b', 2);
	coll.set('c', 3);
	const n1 = coll.sweep((x) => x === 2);
	expect(n1).toStrictEqual(1);
	expect([...coll.values()]).toStrictEqual([1, 3]);
	const n2 = coll.sweep((x) => x === 4);
	expect(n2).toStrictEqual(0);
	expect([...coll.values()]).toStrictEqual([1, 3]);
});

test('filter items from the collection', () => {
	const coll: TestCollection = new Collection();
	coll.set('a', 1);
	coll.set('b', 2);
	coll.set('c', 3);
	const filtered = coll.filter((x) => x % 2 === 1);
	expect(coll.size).toStrictEqual(3);
	expect(filtered.size).toStrictEqual(2);
	expect([...filtered.values()]).toStrictEqual([1, 3]);
});

test('partition a collection into two collections', () => {
	const coll: TestCollection = new Collection();
	coll.set('a', 1);
	coll.set('b', 2);
	coll.set('c', 3);
	coll.set('d', 4);
	coll.set('e', 5);
	coll.set('f', 6);
	const [even, odd] = coll.partition((x) => x % 2 === 0);
	expect([...even.values()]).toStrictEqual([2, 4, 6]);
	expect([...odd.values()]).toStrictEqual([1, 3, 5]);
});

test('map items in a collection into an array', () => {
	const coll: TestCollection = new Collection();
	coll.set('a', 1);
	coll.set('b', 2);
	coll.set('c', 3);
	const mapped = coll.map((x) => x + 1);
	expect(mapped).toStrictEqual([2, 3, 4]);
});

test('map items in a collection into a collection', () => {
	const coll: TestCollection = new Collection();
	coll.set('a', 1);
	coll.set('b', 2);
	coll.set('c', 3);
	const mapped = coll.mapValues((x) => x + 1);
	expect([...mapped.values()]).toStrictEqual([2, 3, 4]);
});

test('flatMap items in a collection into a single collection', () => {
	const coll = new Collection<string, { a: Collection<string, number> }>();
	const coll1 = new Collection<string, number>();
	const coll2 = new Collection<string, number>();
	coll1.set('z', 1);
	coll1.set('x', 2);
	coll2.set('c', 3);
	coll2.set('v', 4);
	coll.set('a', { a: coll1 });
	coll.set('b', { a: coll2 });
	const mapped = coll.flatMap((x) => x.a);
	expect([...mapped.values()]).toStrictEqual([1, 2, 3, 4]);
});

test('check if some items pass a predicate', () => {
	const coll: TestCollection = new Collection();
	coll.set('a', 1);
	coll.set('b', 2);
	coll.set('c', 3);
	expect(coll.some((x) => x === 2)).toBeTruthy();
});

test('check if every items pass a predicate', () => {
	const coll: TestCollection = new Collection();
	coll.set('a', 1);
	coll.set('b', 2);
	coll.set('c', 3);
	expect(!coll.every((x) => x === 2)).toBeTruthy();
});

test('reduce collection into a single value with initial value', () => {
	const coll: TestCollection = new Collection();
	coll.set('a', 1);
	coll.set('b', 2);
	coll.set('c', 3);
	const sum = coll.reduce((a, x) => a + x, 0);
	expect(sum).toStrictEqual(6);
});

test('reduce collection into a single value without initial value', () => {
	const coll: TestCollection = new Collection();
	coll.set('a', 1);
	coll.set('b', 2);
	coll.set('c', 3);
	const sum = coll.reduce((a, x) => a + x, 0);
	expect(sum).toStrictEqual(6);
});

test('reduce empty collection without initial value', () => {
	const coll: TestCollection = new Collection();
	expect(() => coll.reduce((a: number, x) => a + x)).toThrowError(
		new TypeError('Reduce of empty collection with no initial value'),
	);
});

test('iterate over each item', () => {
	const coll: TestCollection = new Collection();
	coll.set('a', 1);
	coll.set('b', 2);
	coll.set('c', 3);
	const a: [string, number][] = [];
	coll.each((v, k) => a.push([k, v]));
	expect(a).toStrictEqual([
		['a', 1],
		['b', 2],
		['c', 3],
	]);
});

test('tap the collection', () => {
	const coll = new Collection();
	coll.set('a', 1);
	coll.set('b', 2);
	coll.set('c', 3);
	coll.tap((c) => expect(c).toStrictEqual(coll));
});

test('shallow clone the collection', () => {
	const coll = new Collection();
	coll.set('a', 1);
	coll.set('b', 2);
	coll.set('c', 3);
	const clone = coll.clone();
	expect([...coll.values()]).toStrictEqual([...clone.values()]);
});

test('merge multiple collections', () => {
	const coll1 = new Collection();
	coll1.set('a', 1);
	const coll2 = new Collection();
	coll2.set('b', 2);
	const coll3 = new Collection();
	coll3.set('c', 3);
	const merged = coll1.concat(coll2, coll3);
	expect([...merged.values()]).toStrictEqual([1, 2, 3]);
	expect(coll1 !== merged).toBeTruthy();
});

test('check equality of two collections', () => {
	const coll1 = new Collection<string, number>();
	coll1.set('a', 1);
	const coll2 = new Collection<string, number>();
	coll2.set('a', 1);
	expect(coll1.equals(coll2)).toBeTruthy();
	coll2.set('b', 2);
	expect(!coll1.equals(coll2)).toBeTruthy();
	coll2.clear();
	expect(!coll1.equals(coll2)).toBeTruthy();
});

test('sort a collection in place', () => {
	const coll: TestCollection = new Collection();
	coll.set('a', 3);
	coll.set('b', 2);
	coll.set('c', 1);
	expect([...coll.values()]).toStrictEqual([3, 2, 1]);
	coll.sort((a, b) => a - b);
	expect([...coll.values()]).toStrictEqual([1, 2, 3]);
});

test('random select from a collection', () => {
	const coll: TestCollection = new Collection();
	const chars = 'abcdefghijklmnopqrstuvwxyz';
	const numbers = [1, 2, 3, 4, 5, 6, 7, 8, 9, 10, 11, 12, 13, 14, 15, 16, 17, 18, 19, 20, 21, 22, 23, 24, 25, 26];

	for (let i = 0; i < chars.length; i++) coll.set(chars[i], numbers[i]);

	const random = coll.random(5);
	expect(random.length === 5).toBeTruthy();

	const set = new Set(random);
	expect(set.size === random.length).toBeTruthy();
});

test('when random param > collection size', () => {
	const coll = new Collection();
	coll.set('a', 3);
	coll.set('b', 2);
	coll.set('c', 1);

	const random = coll.random(5);
	expect(random.length).toEqual(coll.size);
});

test('sort a collection', () => {
	const coll: TestCollection = new Collection();
	coll.set('a', 3);
	coll.set('b', 2);
	coll.set('c', 1);
	expect([...coll.values()]).toStrictEqual([3, 2, 1]);
	const sorted = coll.sorted((a, b) => a - b);
	expect([...coll.values()]).toStrictEqual([3, 2, 1]);
	expect([...sorted.values()]).toStrictEqual([1, 2, 3]);
});

describe('random thisArg tests', () => {
	const coll = new Collection();
	coll.set('a', 3);
	coll.set('b', 2);
	coll.set('c', 1);

	const object = {};
	const string = 'Hi';
	const boolean = false;
	const symbol = Symbol('testArg');
	const array = [1, 2, 3];

	coll.set('d', object);
	coll.set('e', string);
	coll.set('f', boolean);
	coll.set('g', symbol);
	coll.set('h', array);

	test('thisArg test: number', () => {
		coll.some(function thisArgTest1(value) {
			expect(this.valueOf()).toStrictEqual(1);
			expect(typeof this).toEqual('number');
			return value === this;
		}, 1);
	});

	test('thisArg test: object', () => {
		coll.some(function thisArgTest2(value) {
			expect(this).toStrictEqual(object);
			expect(this.constructor === Object).toBeTruthy();
			return value === this;
		}, object);
	});

	test('thisArg test: string', () => {
		coll.some(function thisArgTest3(value) {
			expect(this.valueOf()).toStrictEqual(string);
			expect(typeof this).toEqual('string');
			return value === this;
		}, string);
	});

	test('thisArg test: boolean', () => {
		coll.some(function thisArgTest4(value) {
			expect(this.valueOf()).toStrictEqual(boolean);
			expect(typeof this).toEqual('boolean');
			return value === this;
		}, boolean);
	});

	test('thisArg test: symbol', () => {
		coll.some(function thisArgTest5(value) {
			expect(this.valueOf()).toStrictEqual(symbol);
			expect(typeof this).toEqual('symbol');
			return value === this;
		}, symbol);
	});

	test('thisArg test: array', () => {
		coll.some(function thisArgTest6(value) {
			expect(this).toStrictEqual(array);
			expect(Array.isArray(this)).toBeTruthy();
			return value === this;
		}, array);
	});
});<|MERGE_RESOLUTION|>--- conflicted
+++ resolved
@@ -17,7 +17,6 @@
 	expect(coll.size).toStrictEqual(0);
 });
 
-<<<<<<< HEAD
 test('use hasAll() and hasAny()', () => {
 	const coll: TestCollection = new Collection();
 	coll.set('a', 1);
@@ -30,22 +29,6 @@
 	expect(coll.hasAny('c', 'd')).toBeFalsy();
 });
 
-test('convert collection to array with caching', () => {
-	const coll: TestCollection = new Collection();
-	coll.set('a', 1);
-	coll.set('b', 2);
-	coll.set('c', 3);
-	const array1 = coll.array();
-	expect(array1).toStrictEqual([1, 2, 3]);
-	expect(array1 === coll.array()).toBeTruthy();
-	coll.set('d', 4);
-	const array2 = coll.array();
-	expect(array2).toStrictEqual([1, 2, 3, 4]);
-	expect(array2 === coll.array()).toBeTruthy();
-});
-
-=======
->>>>>>> 6d7ecbfd
 test('get the first item of the collection', () => {
 	const coll: TestCollection = new Collection();
 	coll.set('a', 1);
