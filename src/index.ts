--- conflicted
+++ resolved
@@ -67,7 +67,6 @@
 	}
 
 	/**
-<<<<<<< HEAD
 	 * Checks if all of the elements exist in the collection.
 	 * @param {...*} keys - The keys of the elements to check for
 	 * @returns {boolean} `true` if all of the elements exist, `false` if at least one does not exist.
@@ -86,32 +85,6 @@
 	}
 
 	/**
-	 * Creates an ordered array of the values of this collection, and caches it internally. The array will only be
-	 * reconstructed if an item is added to or removed from the collection, or if you change the length of the array
-	 * itself. If you don't want this caching behavior, use `[...collection.values()]` or
-	 * `Array.from(collection.values())` instead.
-	 * @returns {Array}
-	 */
-	public array(): V[] {
-		if (this._array?.length !== this.size) this._array = [...this.values()];
-		return this._array;
-	}
-
-	/**
-	 * Creates an ordered array of the keys of this collection, and caches it internally. The array will only be
-	 * reconstructed if an item is added to or removed from the collection, or if you change the length of the array
-	 * itself. If you don't want this caching behavior, use `[...collection.keys()]` or
-	 * `Array.from(collection.keys())` instead.
-	 * @returns {Array}
-	 */
-	public keyArray(): K[] {
-		if (this._keyArray?.length !== this.size) this._keyArray = [...this.keys()];
-		return this._keyArray;
-	}
-
-	/**
-=======
->>>>>>> 6d7ecbfd
 	 * Obtains the first value(s) in this collection.
 	 * @param {number} [amount] Amount of values to obtain from the beginning
 	 * @returns {*|Array<*>} A single value if no amount is provided or an array of values, starting from the end if
