export interface CollectionConstructor {
	new (): Collection<unknown, unknown>;
	new <K, V>(entries?: ReadonlyArray<readonly [K, V]> | null): Collection<K, V>;
	new <K, V>(iterable: Iterable<readonly [K, V]>): Collection<K, V>;
	readonly prototype: Collection<unknown, unknown>;
	readonly [Symbol.species]: CollectionConstructor;
}

/**
 * A Map with additional utility methods. This is used throughout discord.js rather than Arrays for anything that has
 * an ID, for significantly improved performance and ease-of-use.
 * @extends {Map}
 * @property {number} size - The amount of elements in this collection.
 */
class Collection<K, V> extends Map<K, V> {
	private _array!: V[] | null;
	private _keyArray!: K[] | null;
	public static readonly default: typeof Collection = Collection;
	public ['constructor']: typeof Collection;

	public constructor(entries?: ReadonlyArray<readonly [K, V]> | null) {
		super(entries);

		/**
		 * Cached array for the `array()` method - will be reset to `null` whenever `set()` or `delete()` are called
		 * @name Collection#_array
		 * @type {?Array}
		 * @private
		 */
		Object.defineProperty(this, '_array', { value: null, writable: true, configurable: true });

		/**
		 * Cached array for the `keyArray()` method - will be reset to `null` whenever `set()` or `delete()` are called
		 * @name Collection#_keyArray
		 * @type {?Array}
		 * @private
		 */
		Object.defineProperty(this, '_keyArray', { value: null, writable: true, configurable: true });
	}

	/**
	 * Identical to [Map.get()](https://developer.mozilla.org/en-US/docs/Web/JavaScript/Reference/Global_Objects/Map/get).
	 * Gets an element with the specified key, and returns its value, or `undefined` if the element does not exist.
	 * @param {*} key - The key to get from this collection
	 * @returns {* | undefined}
	 */
	public get(key: K): V | undefined {
		return super.get(key);
	}

	/**
	 * Identical to [Map.set()](https://developer.mozilla.org/en-US/docs/Web/JavaScript/Reference/Global_Objects/Map/set).
	 * Sets a new element in the collection with the specified key and value.
	 * @param {*} key - The key of the element to add
	 * @param {*} value - The value of the element to add
	 * @returns {Collection}
	 */
	public set(key: K, value: V): this {
		this._array = null;
		this._keyArray = null;
		return super.set(key, value);
	}

	/**
	 * Identical to [Map.has()](https://developer.mozilla.org/en-US/docs/Web/JavaScript/Reference/Global_Objects/Map/has).
	 * Checks if an element exists in the collection.
	 * @param {*} key - The key of the element to check for
	 * @returns {boolean} `true` if the element exists, `false` if it does not exist.
	 */
	public has(key: K): boolean {
		return super.has(key);
	}

	/**
	 * Identical to [Map.delete()](https://developer.mozilla.org/en-US/docs/Web/JavaScript/Reference/Global_Objects/Map/delete).
	 * Deletes an element from the collection.
	 * @param {*} key - The key to delete from the collection
	 * @returns {boolean} `true` if the element was removed, `false` if the element does not exist.
	 */
	public delete(key: K): boolean {
		this._array = null;
		this._keyArray = null;
		return super.delete(key);
	}

	/**
	 * Identical to [Map.clear()](https://developer.mozilla.org/en-US/docs/Web/JavaScript/Reference/Global_Objects/Map/clear).
	 * Removes all elements from the collection.
	 * @returns {undefined}
	 */
	public clear(): void {
		return super.clear();
	}

	/**
	 * Creates an ordered array of the values of this collection, and caches it internally. The array will only be
	 * reconstructed if an item is added to or removed from the collection, or if you change the length of the array
	 * itself. If you don't want this caching behavior, use `[...collection.values()]` or
	 * `Array.from(collection.values())` instead.
	 * @returns {Array}
	 */
	public array(): V[] {
		if (this._array?.length !== this.size) this._array = [...this.values()];
		return this._array;
	}

	/**
	 * Creates an ordered array of the keys of this collection, and caches it internally. The array will only be
	 * reconstructed if an item is added to or removed from the collection, or if you change the length of the array
	 * itself. If you don't want this caching behavior, use `[...collection.keys()]` or
	 * `Array.from(collection.keys())` instead.
	 * @returns {Array}
	 */
	public keyArray(): K[] {
		if (this._keyArray?.length !== this.size) this._keyArray = [...this.keys()];
		return this._keyArray;
	}

	/**
	 * Obtains the first value(s) in this collection.
	 * @param {number} [amount] Amount of values to obtain from the beginning
	 * @returns {*|Array<*>} A single value if no amount is provided or an array of values, starting from the end if
	 * amount is negative
	 */
	public first(): V | undefined;
	public first(amount: number): V[];
	public first(amount?: number): V | V[] | undefined {
		if (typeof amount === 'undefined') return this.values().next().value;
		if (amount < 0) return this.last(amount * -1);
		amount = Math.min(this.size, amount);
		const iter = this.values();
		return Array.from({ length: amount }, (): V => iter.next().value);
	}

	/**
	 * Obtains the first key(s) in this collection.
	 * @param {number} [amount] Amount of keys to obtain from the beginning
	 * @returns {*|Array<*>} A single key if no amount is provided or an array of keys, starting from the end if
	 * amount is negative
	 */
	public firstKey(): K | undefined;
	public firstKey(amount: number): K[];
	public firstKey(amount?: number): K | K[] | undefined {
		if (typeof amount === 'undefined') return this.keys().next().value;
		if (amount < 0) return this.lastKey(amount * -1);
		amount = Math.min(this.size, amount);
		const iter = this.keys();
		return Array.from({ length: amount }, (): K => iter.next().value);
	}

	/**
	 * Obtains the last value(s) in this collection. This relies on {@link Collection#array}, and thus the caching
	 * mechanism applies here as well.
	 * @param {number} [amount] Amount of values to obtain from the end
	 * @returns {*|Array<*>} A single value if no amount is provided or an array of values, starting from the start if
	 * amount is negative
	 */
	public last(): V | undefined;
	public last(amount: number): V[];
	public last(amount?: number): V | V[] | undefined {
		const arr = this.array();
		if (typeof amount === 'undefined') return arr[arr.length - 1];
		if (amount < 0) return this.first(amount * -1);
		if (!amount) return [];
		return arr.slice(-amount);
	}

	/**
	 * Obtains the last key(s) in this collection. This relies on {@link Collection#keyArray}, and thus the caching
	 * mechanism applies here as well.
	 * @param {number} [amount] Amount of keys to obtain from the end
	 * @returns {*|Array<*>} A single key if no amount is provided or an array of keys, starting from the start if
	 * amount is negative
	 */
	public lastKey(): K | undefined;
	public lastKey(amount: number): K[];
	public lastKey(amount?: number): K | K[] | undefined {
		const arr = this.keyArray();
		if (typeof amount === 'undefined') return arr[arr.length - 1];
		if (amount < 0) return this.firstKey(amount * -1);
		if (!amount) return [];
		return arr.slice(-amount);
	}

	/**
	 * Obtains unique random value(s) from this collection. This relies on {@link Collection#array}, and thus the caching
	 * mechanism applies here as well.
	 * @param {number} [amount] Amount of values to obtain randomly
	 * @returns {*|Array<*>} A single value if no amount is provided or an array of values
	 */
	public random(): V;
	public random(amount: number): V[];
	public random(amount?: number, includeDuplicates = true): V | V[] {
		let arr = this.array();
		if (typeof amount === 'undefined') return arr[Math.floor(Math.random() * arr.length)];
<<<<<<< HEAD
		if (arr.length === 0 || !amount) return [];
		arr = includeDuplicates ? arr.slice() : [...new Set(arr.slice())];
		return Array.from({ length: amount }, (): V => arr.splice(Math.floor(Math.random() * arr.length), 1)[0]);
=======
		if (!arr.length || !amount) return [];
		arr = arr.slice();
		return Array.from(
			{ length: Math.min(amount, arr.length) },
			(): V => arr.splice(Math.floor(Math.random() * arr.length), 1)[0],
		);
>>>>>>> a2f33c96
	}

	/**
	 * Obtains unique random key(s) from this collection. This relies on {@link Collection#keyArray}, and thus the caching
	 * mechanism applies here as well.
	 * @param {number} [amount] Amount of keys to obtain randomly
	 * @returns {*|Array<*>} A single key if no amount is provided or an array
	 */
	public randomKey(): K;
	public randomKey(amount: number): K[];
	public randomKey(amount?: number): K | K[] {
		let arr = this.keyArray();
		if (typeof amount === 'undefined') return arr[Math.floor(Math.random() * arr.length)];
		if (!arr.length || !amount) return [];
		arr = arr.slice();
		return Array.from(
			{ length: Math.min(amount, arr.length) },
			(): K => arr.splice(Math.floor(Math.random() * arr.length), 1)[0],
		);
	}

	/**
	 * Searches for a single item where the given function returns a truthy value. This behaves like
	 * [Array.find()](https://developer.mozilla.org/en-US/docs/Web/JavaScript/Reference/Global_Objects/Array/find).
	 * <warn>All collections used in Discord.js are mapped using their `id` property, and if you want to find by id you
	 * should use the `get` method. See
	 * [MDN](https://developer.mozilla.org/en-US/docs/Web/JavaScript/Reference/Global_Objects/Map/get) for details.</warn>
	 * @param {Function} fn The function to test with (should return boolean)
	 * @param {*} [thisArg] Value to use as `this` when executing function
	 * @returns {*}
	 * @example collection.find(user => user.username === 'Bob');
	 */
	public find(fn: (value: V, key: K, collection: this) => boolean): V | undefined;
	public find<T>(fn: (this: T, value: V, key: K, collection: this) => boolean, thisArg: T): V | undefined;
	public find(fn: (value: V, key: K, collection: this) => boolean, thisArg?: unknown): V | undefined {
		if (typeof thisArg !== 'undefined') fn = fn.bind(thisArg);
		for (const [key, val] of this) {
			if (fn(val, key, this)) return val;
		}
		return undefined;
	}

	/**
	 * Searches for the key of a single item where the given function returns a truthy value. This behaves like
	 * [Array.findIndex()](https://developer.mozilla.org/en-US/docs/Web/JavaScript/Reference/Global_Objects/Array/findIndex),
	 * but returns the key rather than the positional index.
	 * @param {Function} fn The function to test with (should return boolean)
	 * @param {*} [thisArg] Value to use as `this` when executing function
	 * @returns {*}
	 * @example collection.findKey(user => user.username === 'Bob');
	 */
	public findKey(fn: (value: V, key: K, collection: this) => boolean): K | undefined;
	public findKey<T>(fn: (this: T, value: V, key: K, collection: this) => boolean, thisArg: T): K | undefined;
	public findKey(fn: (value: V, key: K, collection: this) => boolean, thisArg?: unknown): K | undefined {
		if (typeof thisArg !== 'undefined') fn = fn.bind(thisArg);
		for (const [key, val] of this) {
			if (fn(val, key, this)) return key;
		}
		return undefined;
	}

	/**
	 * Removes items that satisfy the provided filter function.
	 * @param {Function} fn Function used to test (should return a boolean)
	 * @param {*} [thisArg] Value to use as `this` when executing function
	 * @returns {number} The number of removed entries
	 */
	public sweep(fn: (value: V, key: K, collection: this) => boolean): number;
	public sweep<T>(fn: (this: T, value: V, key: K, collection: this) => boolean, thisArg: T): number;
	public sweep(fn: (value: V, key: K, collection: this) => boolean, thisArg?: unknown): number {
		if (typeof thisArg !== 'undefined') fn = fn.bind(thisArg);
		const previousSize = this.size;
		for (const [key, val] of this) {
			if (fn(val, key, this)) this.delete(key);
		}
		return previousSize - this.size;
	}

	/**
	 * Identical to
	 * [Array.filter()](https://developer.mozilla.org/en-US/docs/Web/JavaScript/Reference/Global_Objects/Array/filter),
	 * but returns a Collection instead of an Array.
	 * @param {Function} fn The function to test with (should return boolean)
	 * @param {*} [thisArg] Value to use as `this` when executing function
	 * @returns {Collection}
	 * @example collection.filter(user => user.username === 'Bob');
	 */
	public filter(fn: (value: V, key: K, collection: this) => boolean): this;
	public filter<T>(fn: (this: T, value: V, key: K, collection: this) => boolean, thisArg: T): this;
	public filter(fn: (value: V, key: K, collection: this) => boolean, thisArg?: unknown): this {
		if (typeof thisArg !== 'undefined') fn = fn.bind(thisArg);
		const results = new this.constructor[Symbol.species]<K, V>() as this;
		for (const [key, val] of this) {
			if (fn(val, key, this)) results.set(key, val);
		}
		return results;
	}

	/**
	 * Partitions the collection into two collections where the first collection
	 * contains the items that passed and the second contains the items that failed.
	 * @param {Function} fn Function used to test (should return a boolean)
	 * @param {*} [thisArg] Value to use as `this` when executing function
	 * @returns {Collection[]}
	 * @example const [big, small] = collection.partition(guild => guild.memberCount > 250);
	 */
	public partition(fn: (value: V, key: K, collection: this) => boolean): [this, this];
	public partition<T>(fn: (this: T, value: V, key: K, collection: this) => boolean, thisArg: T): [this, this];
	public partition(fn: (value: V, key: K, collection: this) => boolean, thisArg?: unknown): [this, this] {
		if (typeof thisArg !== 'undefined') fn = fn.bind(thisArg);
		const results: [this, this] = [
			new this.constructor[Symbol.species]() as this,
			new this.constructor[Symbol.species]() as this,
		];
		for (const [key, val] of this) {
			if (fn(val, key, this)) {
				results[0].set(key, val);
			} else {
				results[1].set(key, val);
			}
		}
		return results;
	}

	/**
	 * Maps each item into a Collection, then joins the results into a single Collection. Identical in behavior to
	 * [Array.flatMap()](https://developer.mozilla.org/en-US/docs/Web/JavaScript/Reference/Global_Objects/Array/flatMap).
	 * @param {Function} fn Function that produces a new Collection
	 * @param {*} [thisArg] Value to use as `this` when executing function
	 * @returns {Collection}
	 * @example collection.flatMap(guild => guild.members.cache);
	 */
	public flatMap<T>(fn: (value: V, key: K, collection: this) => Collection<K, T>): Collection<K, T>;
	public flatMap<T, This>(
		fn: (this: This, value: V, key: K, collection: this) => Collection<K, T>,
		thisArg: This,
	): Collection<K, T>;
	public flatMap<T>(fn: (value: V, key: K, collection: this) => Collection<K, T>, thisArg?: unknown): Collection<K, T> {
		const collections = this.map(fn, thisArg);
		return (new this.constructor[Symbol.species]() as Collection<K, T>).concat(...collections);
	}

	/**
	 * Maps each item to another value into an array. Identical in behavior to
	 * [Array.map()](https://developer.mozilla.org/en-US/docs/Web/JavaScript/Reference/Global_Objects/Array/map).
	 * @param {Function} fn Function that produces an element of the new array, taking three arguments
	 * @param {*} [thisArg] Value to use as `this` when executing function
	 * @returns {Array}
	 * @example collection.map(user => user.tag);
	 */
	public map<T>(fn: (value: V, key: K, collection: this) => T): T[];
	public map<This, T>(fn: (this: This, value: V, key: K, collection: this) => T, thisArg: This): T[];
	public map<T>(fn: (value: V, key: K, collection: this) => T, thisArg?: unknown): T[] {
		if (typeof thisArg !== 'undefined') fn = fn.bind(thisArg);
		const iter = this.entries();
		return Array.from(
			{ length: this.size },
			(): T => {
				const [key, value] = iter.next().value;
				return fn(value, key, this);
			},
		);
	}

	/**
	 * Maps each item to another value into a collection. Identical in behavior to
	 * [Array.map()](https://developer.mozilla.org/en-US/docs/Web/JavaScript/Reference/Global_Objects/Array/map).
	 * @param {Function} fn Function that produces an element of the new collection, taking three arguments
	 * @param {*} [thisArg] Value to use as `this` when executing function
	 * @returns {Collection}
	 * @example collection.mapValues(user => user.tag);
	 */
	public mapValues<T>(fn: (value: V, key: K, collection: this) => T): Collection<K, T>;
	public mapValues<This, T>(fn: (this: This, value: V, key: K, collection: this) => T, thisArg: This): Collection<K, T>;
	public mapValues<T>(fn: (value: V, key: K, collection: this) => T, thisArg?: unknown): Collection<K, T> {
		if (typeof thisArg !== 'undefined') fn = fn.bind(thisArg);
		const coll = new this.constructor[Symbol.species]() as Collection<K, T>;
		for (const [key, val] of this) coll.set(key, fn(val, key, this));
		return coll;
	}

	/**
	 * Checks if there exists an item that passes a test. Identical in behavior to
	 * [Array.some()](https://developer.mozilla.org/en-US/docs/Web/JavaScript/Reference/Global_Objects/Array/some).
	 * @param {Function} fn Function used to test (should return a boolean)
	 * @param {*} [thisArg] Value to use as `this` when executing function
	 * @returns {boolean}
	 * @example collection.some(user => user.discriminator === '0000');
	 */
	public some(fn: (value: V, key: K, collection: this) => boolean): boolean;
	public some<T>(fn: (this: T, value: V, key: K, collection: this) => boolean, thisArg: T): boolean;
	public some(fn: (value: V, key: K, collection: this) => boolean, thisArg?: unknown): boolean {
		if (typeof thisArg !== 'undefined') fn = fn.bind(thisArg);
		for (const [key, val] of this) {
			if (fn(val, key, this)) return true;
		}
		return false;
	}

	/**
	 * Checks if all items passes a test. Identical in behavior to
	 * [Array.every()](https://developer.mozilla.org/en-US/docs/Web/JavaScript/Reference/Global_Objects/Array/every).
	 * @param {Function} fn Function used to test (should return a boolean)
	 * @param {*} [thisArg] Value to use as `this` when executing function
	 * @returns {boolean}
	 * @example collection.every(user => !user.bot);
	 */
	public every(fn: (value: V, key: K, collection: this) => boolean): boolean;
	public every<T>(fn: (this: T, value: V, key: K, collection: this) => boolean, thisArg: T): boolean;
	public every(fn: (value: V, key: K, collection: this) => boolean, thisArg?: unknown): boolean {
		if (typeof thisArg !== 'undefined') fn = fn.bind(thisArg);
		for (const [key, val] of this) {
			if (!fn(val, key, this)) return false;
		}
		return true;
	}

	/**
	 * Applies a function to produce a single value. Identical in behavior to
	 * [Array.reduce()](https://developer.mozilla.org/en-US/docs/Web/JavaScript/Reference/Global_Objects/Array/reduce).
	 * @param {Function} fn Function used to reduce, taking four arguments; `accumulator`, `currentValue`, `currentKey`,
	 * and `collection`
	 * @param {*} [initialValue] Starting value for the accumulator
	 * @returns {*}
	 * @example collection.reduce((acc, guild) => acc + guild.memberCount, 0);
	 */
	public reduce<T>(fn: (accumulator: T, value: V, key: K, collection: this) => T, initialValue?: T): T {
		let accumulator!: T;

		if (typeof initialValue !== 'undefined') {
			accumulator = initialValue;
			for (const [key, val] of this) accumulator = fn(accumulator, val, key, this);
			return accumulator;
		}
		let first = true;
		for (const [key, val] of this) {
			if (first) {
				accumulator = (val as unknown) as T;
				first = false;
				continue;
			}
			accumulator = fn(accumulator, val, key, this);
		}

		// No items iterated.
		if (first) {
			throw new TypeError('Reduce of empty collection with no initial value');
		}

		return accumulator;
	}

	/**
	 * Identical to
	 * [Map.forEach()](https://developer.mozilla.org/en-US/docs/Web/JavaScript/Reference/Global_Objects/Map/forEach),
	 * but returns the collection instead of undefined.
	 * @param {Function} fn Function to execute for each element
	 * @param {*} [thisArg] Value to use as `this` when executing function
	 * @returns {Collection}
	 * @example
	 * collection
	 *  .each(user => console.log(user.username))
	 *  .filter(user => user.bot)
	 *  .each(user => console.log(user.username));
	 */
	public each(fn: (value: V, key: K, collection: this) => void): this;
	public each<T>(fn: (this: T, value: V, key: K, collection: this) => void, thisArg: T): this;
	public each(fn: (value: V, key: K, collection: this) => void, thisArg?: unknown): this {
		this.forEach(fn as (value: V, key: K, map: Map<K, V>) => void, thisArg);
		return this;
	}

	/**
	 * Runs a function on the collection and returns the collection.
	 * @param {Function} fn Function to execute
	 * @param {*} [thisArg] Value to use as `this` when executing function
	 * @returns {Collection}
	 * @example
	 * collection
	 *  .tap(coll => console.log(coll.size))
	 *  .filter(user => user.bot)
	 *  .tap(coll => console.log(coll.size))
	 */
	public tap(fn: (collection: this) => void): this;
	public tap<T>(fn: (this: T, collection: this) => void, thisArg: T): this;
	public tap(fn: (collection: this) => void, thisArg?: unknown): this {
		if (typeof thisArg !== 'undefined') fn = fn.bind(thisArg);
		fn(this);
		return this;
	}

	/**
	 * Creates an identical shallow copy of this collection.
	 * @returns {Collection}
	 * @example const newColl = someColl.clone();
	 */
	public clone(): this {
		return new this.constructor[Symbol.species](this) as this;
	}

	/**
	 * Combines this collection with others into a new collection. None of the source collections are modified.
	 * @param {...Collection} collections Collections to merge
	 * @returns {Collection}
	 * @example const newColl = someColl.concat(someOtherColl, anotherColl, ohBoyAColl);
	 */
	public concat(...collections: Collection<K, V>[]): this {
		const newColl = this.clone();
		for (const coll of collections) {
			for (const [key, val] of coll) newColl.set(key, val);
		}
		return newColl;
	}

	/**
	 * Checks if this collection shares identical items with another.
	 * This is different to checking for equality using equal-signs, because
	 * the collections may be different objects, but contain the same data.
	 * @param {Collection} collection Collection to compare with
	 * @returns {boolean} Whether the collections have identical contents
	 */
	public equals(collection: Collection<K, V>): boolean {
		// eslint-disable-next-line @typescript-eslint/no-unnecessary-condition
		if (!collection) return false; // runtime check
		if (this === collection) return true;
		if (this.size !== collection.size) return false;
		for (const [key, value] of this) {
			if (!collection.has(key) || value !== collection.get(key)) {
				return false;
			}
		}
		return true;
	}

	/**
	 * The sort method sorts the items of a collection in place and returns it.
	 * The sort is not necessarily stable in Node 10 or older.
	 * The default sort order is according to string Unicode code points.
	 * @param {Function} [compareFunction] Specifies a function that defines the sort order.
	 * If omitted, the collection is sorted according to each character's Unicode code point value,
	 * according to the string conversion of each element.
	 * @returns {Collection}
	 * @example collection.sort((userA, userB) => userA.createdTimestamp - userB.createdTimestamp);
	 */
	public sort(
		compareFunction: (firstValue: V, secondValue: V, firstKey: K, secondKey: K) => number = (x, y): number =>
			Number(x > y) || Number(x === y) - 1,
	): this {
		const entries = [...this.entries()];
		entries.sort((a, b): number => compareFunction(a[1], b[1], a[0], b[0]));

		// Perform clean-up
		super.clear();
		this._array = null;
		this._keyArray = null;

		// Set the new entries
		for (const [k, v] of entries) {
			super.set(k, v);
		}
		return this;
	}

	/**
	 * The intersect method returns a new structure containing items where the keys are present in both original structures.
	 * @param {Collection} other The other Collection to filter against
	 * @returns {Collection}
	 */
	public intersect(other: Collection<K, V>): Collection<K, V> {
		return other.filter((_, k) => this.has(k));
	}

	/**
	 * The difference method returns a new structure containing items where the key is present in one of the original structures but not the other.
	 * @param {Collection} other The other Collection to filter against
	 * @returns {Collection}
	 */
	public difference(other: Collection<K, V>): Collection<K, V> {
		return other.filter((_, k) => !this.has(k)).concat(this.filter((_, k) => !other.has(k)));
	}

	/**
	 * The sorted method sorts the items of a collection and returns it.
	 * The sort is not necessarily stable in Node 10 or older.
	 * The default sort order is according to string Unicode code points.
	 * @param {Function} [compareFunction] Specifies a function that defines the sort order.
	 * If omitted, the collection is sorted according to each character's Unicode code point value,
	 * according to the string conversion of each element.
	 * @returns {Collection}
	 * @example collection.sorted((userA, userB) => userA.createdTimestamp - userB.createdTimestamp);
	 */
	public sorted(
		compareFunction: (firstValue: V, secondValue: V, firstKey: K, secondKey: K) => number = (x, y): number =>
			Number(x > y) || Number(x === y) - 1,
	): this {
		return (new this.constructor[Symbol.species]([...this.entries()]) as this).sort((av, bv, ak, bk) =>
			compareFunction(av, bv, ak, bk),
		);
	}
}

module.exports = Collection;
export { Collection };
export default Collection;<|MERGE_RESOLUTION|>--- conflicted
+++ resolved
@@ -193,18 +193,12 @@
 	public random(amount?: number, includeDuplicates = true): V | V[] {
 		let arr = this.array();
 		if (typeof amount === 'undefined') return arr[Math.floor(Math.random() * arr.length)];
-<<<<<<< HEAD
-		if (arr.length === 0 || !amount) return [];
+		if (!arr.length || !amount) return [];
 		arr = includeDuplicates ? arr.slice() : [...new Set(arr.slice())];
-		return Array.from({ length: amount }, (): V => arr.splice(Math.floor(Math.random() * arr.length), 1)[0]);
-=======
-		if (!arr.length || !amount) return [];
-		arr = arr.slice();
 		return Array.from(
 			{ length: Math.min(amount, arr.length) },
 			(): V => arr.splice(Math.floor(Math.random() * arr.length), 1)[0],
 		);
->>>>>>> a2f33c96
 	}
 
 	/**
